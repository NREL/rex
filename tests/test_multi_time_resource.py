--- conflicted
+++ resolved
@@ -376,7 +376,6 @@
     assert not any(wrong), 'Wrong files: {}'.format(wrong)
 
 
-<<<<<<< HEAD
 def test_multi_time_resource_acts_like_resource_single_file():
     """Test that MultiTimeWindResource behaves like Resource for one file."""
 
@@ -390,7 +389,8 @@
             if any(kw in ds for kw in ['meta', 'time']):
                 continue
             assert np.allclose(res[ds], mt_res[ds])
-=======
+
+
 @pytest.mark.timeout(10)
 def test_mt_iterator():
     """
@@ -404,7 +404,6 @@
         num_dsets = len(res.datasets)
 
     assert len(dsets_permutation) == num_dsets ** 2
->>>>>>> dbcf6436
 
 
 def execute_pytest(capture='all', flags='-rapP'):
